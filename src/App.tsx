--- conflicted
+++ resolved
@@ -15,21 +15,15 @@
 import { QuickExport } from "@/components/QuickExport";
 import { ExportStatus } from "@/components/ExportStatus";
 import { GitHubConnection } from "@/components/GitHubConnection";
-<<<<<<< HEAD
 import { RealtimeNotifications } from "@/components/RealtimeNotifications";
-=======
 import { AdvancedFilters } from "@/components/AdvancedFilters";
 import { FilterPresets } from "@/components/FilterPresets";
->>>>>>> 98d80b1e
 import { Shield, ArrowClockwise, Activity, FileText, Warning, Table, Code, GitBranch, CheckCircle, FunnelSimple, MagnifyingGlass } from "@phosphor-icons/react";
 import { toast } from "sonner";
 // Replaced Spark KV with localStorage persistence
 import { usePersistentConfig } from '@/hooks/usePersistentConfig';
-<<<<<<< HEAD
 import { useRealTimeUpdates } from '@/hooks/useRealTimeUpdates';
-=======
 import { useAdvancedSearch } from '@/hooks/useAdvancedSearch';
->>>>>>> 98d80b1e
 import { getEnvConfig } from '@/lib/env-config';
 import { createGitHubService } from '@/lib/github-service';
 import type { Repository, ScanRequest, ExportFormat, ComplianceReport } from "@/types/dashboard";
@@ -70,7 +64,6 @@
   const [page, setPage] = useState(1);
   const PAGE_SIZE = 30;
 
-<<<<<<< HEAD
   // Real-time updates hook for webhook integration
   const { isConnected: isWebhookConnected } = useRealTimeUpdates({
     autoConnect: githubConfig?.isConnected ?? false,
@@ -119,7 +112,7 @@
       }
     }
   });
-=======
+
   // Advanced search hook replaces individual filter states
   const {
     filterState,
@@ -129,7 +122,6 @@
     clearFilters,
     getShareableURL
   } = useAdvancedSearch(repositories);
->>>>>>> 98d80b1e
 
   // Load repositories when GitHub connection is established or restored
   useEffect(() => {
