--- conflicted
+++ resolved
@@ -15,23 +15,16 @@
 import { QuickExport } from "@/components/QuickExport";
 import { ExportStatus } from "@/components/ExportStatus";
 import { GitHubConnection } from "@/components/GitHubConnection";
-<<<<<<< HEAD
+import { RealtimeNotifications } from "@/components/RealtimeNotifications";
+import { AdvancedFilters } from "@/components/AdvancedFilters";
+import { FilterPresets } from "@/components/FilterPresets";
 import { Shield, ArrowClockwise, Activity, FileText, Warning, Table, Code, GitBranch, CheckCircle, FunnelSimple, MagnifyingGlass, Bell } from "@phosphor-icons/react";
 import { toast } from "sonner";
 // Replaced Spark KV with localStorage persistence
 import { usePersistentConfig } from '@/hooks/usePersistentConfig';
 import { useNotifications } from '@/hooks/useNotifications';
-=======
-import { RealtimeNotifications } from "@/components/RealtimeNotifications";
-import { AdvancedFilters } from "@/components/AdvancedFilters";
-import { FilterPresets } from "@/components/FilterPresets";
-import { Shield, ArrowClockwise, Activity, FileText, Warning, Table, Code, GitBranch, CheckCircle, FunnelSimple, MagnifyingGlass } from "@phosphor-icons/react";
-import { toast } from "sonner";
-// Replaced Spark KV with localStorage persistence
-import { usePersistentConfig } from '@/hooks/usePersistentConfig';
 import { useRealTimeUpdates } from '@/hooks/useRealTimeUpdates';
 import { useAdvancedSearch } from '@/hooks/useAdvancedSearch';
->>>>>>> 19122862
 import { getEnvConfig } from '@/lib/env-config';
 import { createGitHubService } from '@/lib/github-service';
 import { notificationService } from '@/lib/notification-service';
@@ -75,10 +68,9 @@
   const [page, setPage] = useState(1);
   const PAGE_SIZE = 30;
 
-<<<<<<< HEAD
   // Notification system hook
   const { unreadCount, hasUnread } = useNotifications();
-=======
+
   // Real-time updates hook for webhook integration
   const { isConnected: isWebhookConnected } = useRealTimeUpdates({
     autoConnect: githubConfig?.isConnected ?? false,
@@ -137,7 +129,6 @@
     clearFilters,
     getShareableURL
   } = useAdvancedSearch(repositories);
->>>>>>> 19122862
 
   // Load repositories when GitHub connection is established or restored
   useEffect(() => {
@@ -245,71 +236,8 @@
 
       toast.success(`CodeQL scan dispatched for ${repository.name}`);
 
-<<<<<<< HEAD
-      // Poll for completion (in a real app, you might use webhooks)
-      setTimeout(async () => {
-        try {
-          // Check if scan has completed by fetching latest workflow runs
-          const runs = await githubService.getWorkflowRuns(repository.name, 'codeql', 1, 1);
-          const latestRun = runs[0];
-          
-          if (latestRun && (latestRun.status === 'completed' || latestRun.conclusion)) {
-            const securityFindings = await githubService.getSecurityFindings(repository.name);
-            
-            const completedRequest: ScanRequest = {
-              ...runningRequest,
-              status: 'completed',
-              duration: Math.round((new Date().getTime() - new Date(scanRequest.timestamp).getTime()) / 1000 / 60), // minutes
-              findings: securityFindings
-            };
-
-            setScanRequests(prev => (prev || []).map(req => 
-              req.id === scanRequest.id ? completedRequest : req
-            ));
-
-            setRepositories(prev => prev.map(repo =>
-              repo.id === repository.id 
-                ? { 
-                    ...repo, 
-                    last_scan_status: latestRun.conclusion === 'success' ? 'success' as const : 'failure' as const,
-                    last_scan_date: latestRun.updated_at,
-                    security_findings: securityFindings
-                  }
-                : repo
-            ));
-
-            toast.success(`CodeQL scan completed for ${repository.name}`);
-            
-            // Create notification for scan completion
-            await notificationService.createScanCompleteNotification(
-              repository,
-              latestRun.conclusion === 'success',
-              completedRequest.duration ? completedRequest.duration * 60 * 1000 : undefined // Convert to milliseconds
-            );
-
-            // Create security alert notification if there are findings
-            if (latestRun.conclusion === 'success' && securityFindings) {
-              await notificationService.createSecurityAlert(
-                repository,
-                securityFindings,
-                { workflowRunId: latestRun.id }
-              );
-            }
-          }
-        } catch (error) {
-          console.error('Failed to check scan completion:', error);
-        }
-        
-        setScanningRepos(prev => {
-          const newSet = new Set(prev);
-          newSet.delete(repository.id);
-          return newSet;
-        });
-      }, 30000); // Check after 30 seconds
-=======
-      // Real-time updates will handle completion notification
-      // No more polling needed - webhook integration will update status automatically
->>>>>>> 19122862
+      // Real-time updates will handle completion notification via webhooks
+      // Webhook integration will automatically trigger notifications when scans complete
 
     } catch (error) {
       console.error('Failed to dispatch scan:', error);
